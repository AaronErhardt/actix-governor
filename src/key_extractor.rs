--- conflicted
+++ resolved
@@ -1,10 +1,7 @@
-<<<<<<< HEAD
 use actix_web::{dev::ServiceRequest, http::header::ContentType};
 use governor::clock::{Clock, DefaultClock, QuantaInstant};
 use governor::NotUntil;
-=======
-use actix_web::dev::ServiceRequest;
->>>>>>> e077849b
+
 use std::{fmt::Display, hash::Hash, net::IpAddr};
 
 /// Generic structure of what is needed to extract a rate-limiting key from an incoming request.
@@ -22,7 +19,6 @@
     /// Extraction method
     fn extract(&self, req: &ServiceRequest) -> Result<Self::Key, Self::KeyExtractionError>;
 
-<<<<<<< HEAD
     /// The content you want to show it when the rate limit is exceeded.
     /// The [`NotUntil`] will be passed to it and it has enough information.
     /// You need to return the content and the content type.
@@ -34,14 +30,14 @@
             format!("Too many requests, retry in {}s", wait_time),
             ContentType::plaintext(),
         )
-=======
+    }
+
     /// Error function, will pass [`Self::KeyExtractionError`] to it to return the response error
     /// when the [`Self::extract`] failed [Read more]
     ///
     /// [Read more]: https://docs.rs/actix-web/4.1.0/actix_web/error/index.html#functions
     fn response_error(&self, err: Self::KeyExtractionError) -> actix_web::Error {
         actix_web::error::ErrorInternalServerError(err.to_string())
->>>>>>> e077849b
     }
 
     #[cfg(feature = "log")]
