use crate::KeyExtractor;
<<<<<<< HEAD
use actix_http::header::{HeaderName, HeaderValue};
use actix_web::{
    dev::Service,
    http::{
        header::{self, ContentType},
        StatusCode,
    },
    web, App, HttpResponse, Responder,
};
=======
use actix_http::header::HeaderName;
use actix_web::{dev::Service, http::StatusCode, web, App, HttpResponse, Responder};
>>>>>>> e077849b

#[test]
fn builder_test() {
    use crate::GovernorConfigBuilder;

    let mut builder = GovernorConfigBuilder::default();
    builder
        .period(crate::DEFAULT_PERIOD)
        .burst_size(crate::DEFAULT_BURST_SIZE);

    assert_eq!(GovernorConfigBuilder::default(), builder);

    let mut builder1 = builder.clone();
    builder1.per_millisecond(5000);
    let builder2 = builder.per_second(5);

    assert_eq!(&builder1, builder2);
}

async fn hello() -> impl Responder {
    HttpResponse::Ok().body("Hello world!")
}

#[actix_rt::test]
async fn test_server() {
    use crate::{Governor, GovernorConfigBuilder};
    use actix_web::test;

    let config = GovernorConfigBuilder::default()
        .per_millisecond(90)
        .burst_size(2)
        .finish()
        .unwrap();

    let app = test::init_service(
        App::new()
            .wrap(Governor::new(&config))
            .route("/", web::get().to(hello)),
    )
    .await;

    use std::net::{IpAddr, Ipv4Addr, SocketAddr};
    let addr = SocketAddr::new(IpAddr::V4(Ipv4Addr::new(127, 0, 0, 1)), 80u16);

    // First request
    let req = test::TestRequest::get()
        .peer_addr(addr)
        .uri("/")
        .to_request();
    let test = test::call_service(&app, req).await;
    assert_eq!(test.status(), StatusCode::OK);

    // Second request
    let req = test::TestRequest::get()
        .peer_addr(addr)
        .uri("/")
        .to_request();
    let test = test::call_service(&app, req).await;
    assert_eq!(test.status(), StatusCode::OK);

    // Third request -> Over limit, returns Error
    let req = test::TestRequest::get()
        .peer_addr(addr)
        .uri("/")
        .to_request();
    let test = app.call(req).await.unwrap_err();
    assert_eq!(
        test.as_response_error().status_code(),
        StatusCode::TOO_MANY_REQUESTS
    );
    assert_eq!(
        test.error_response()
            .headers()
            .get(HeaderName::from_static("x-ratelimit-after"))
            .unwrap(),
        "0"
    );

    // Replenish one element by waiting for >90ms
    let sleep_time = std::time::Duration::from_millis(100);
    std::thread::sleep(sleep_time);

    // First request after reset
    let req = test::TestRequest::get()
        .peer_addr(addr)
        .uri("/")
        .to_request();
    let test = test::call_service(&app, req).await;
    assert_eq!(test.status(), StatusCode::OK);

    // Second request after reset -> Again over limit, returns Error
    let req = test::TestRequest::get()
        .peer_addr(addr)
        .uri("/")
        .to_request();
    let test = app.call(req).await.unwrap_err();
    let err_response: HttpResponse = test.error_response();
    assert_eq!(err_response.status(), StatusCode::TOO_MANY_REQUESTS);
    assert_eq!(
        err_response
            .headers()
            .get(HeaderName::from_static("x-ratelimit-after"))
            .unwrap(),
        "0"
    );
    let body = actix_web::body::to_bytes(err_response.into_body())
        .await
        .unwrap();
    assert_eq!(body, "Too many requests, retry in 0s");
}

#[actix_rt::test]
async fn test_method_filter() {
    use crate::{Governor, GovernorConfigBuilder, Method};
    use actix_web::test;

    let config = GovernorConfigBuilder::default()
        .per_millisecond(90)
        .burst_size(2)
        .methods(vec![Method::GET])
        .finish()
        .unwrap();

    let app = test::init_service(
        App::new()
            .wrap(Governor::new(&config))
            .route("/", web::get().to(hello))
            .route("/", web::post().to(hello)),
    )
    .await;

    use std::net::{IpAddr, Ipv4Addr, SocketAddr};
    let addr = SocketAddr::new(IpAddr::V4(Ipv4Addr::new(127, 0, 0, 1)), 80u16);

    // First request
    let req = test::TestRequest::get()
        .peer_addr(addr)
        .uri("/")
        .to_request();
    let test = test::call_service(&app, req).await;
    assert_eq!(test.status(), StatusCode::OK);

    // Second request
    let req = test::TestRequest::get()
        .peer_addr(addr)
        .uri("/")
        .to_request();
    let test = test::call_service(&app, req).await;
    assert_eq!(test.status(), StatusCode::OK);

    // Third request -> Over limit, returns Error
    let req = test::TestRequest::get()
        .peer_addr(addr)
        .uri("/")
        .to_request();
    let test = app.call(req).await.unwrap_err();
    assert_eq!(
        test.as_response_error().status_code(),
        StatusCode::TOO_MANY_REQUESTS
    );
    assert_eq!(
        test.error_response()
            .headers()
            .get(HeaderName::from_static("x-ratelimit-after"))
            .unwrap(),
        "0"
    );

    // Fourth request, now a POST request
    // This one is ignored by the ratelimit
    let req = test::TestRequest::post()
        .peer_addr(addr)
        .uri("/")
        .to_request();
    let test = test::call_service(&app, req).await;
    assert_eq!(test.status(), StatusCode::OK);
}

#[actix_rt::test]
async fn test_server_use_headers() {
    use crate::{Governor, GovernorConfigBuilder};
    use actix_web::test;

    let config = GovernorConfigBuilder::default()
        .per_millisecond(90)
        .burst_size(2)
        .use_headers()
        .finish()
        .unwrap();

    let app = test::init_service(
        App::new()
            .wrap(Governor::new(&config))
            .route("/", web::get().to(hello)),
    )
    .await;

    use std::net::{IpAddr, Ipv4Addr, SocketAddr};
    let addr = SocketAddr::new(IpAddr::V4(Ipv4Addr::new(127, 0, 0, 1)), 80u16);

    // First request
    let req = test::TestRequest::get()
        .peer_addr(addr)
        .uri("/")
        .to_request();
    let test = test::call_service(&app, req).await;
    assert_eq!(test.status(), StatusCode::OK);
    assert_eq!(
        test.headers()
            .get(HeaderName::from_static("x-ratelimit-limit"))
            .unwrap(),
        "2"
    );
    assert_eq!(
        test.headers()
            .get(HeaderName::from_static("x-ratelimit-remaining"))
            .unwrap(),
        "1"
    );
    assert!(test
        .headers()
        .get(HeaderName::from_static("x-ratelimit-after"))
        .is_none());
    assert!(test
        .headers()
        .get(HeaderName::from_static("x-ratelimit-whitelisted"))
        .is_none());

    // Second request
    let req = test::TestRequest::get()
        .peer_addr(addr)
        .uri("/")
        .to_request();
    let test = test::call_service(&app, req).await;
    assert_eq!(test.status(), StatusCode::OK);
    assert_eq!(
        test.headers()
            .get(HeaderName::from_static("x-ratelimit-limit"))
            .unwrap(),
        "2"
    );
    assert_eq!(
        test.headers()
            .get(HeaderName::from_static("x-ratelimit-remaining"))
            .unwrap(),
        "0"
    );
    assert!(test
        .headers()
        .get(HeaderName::from_static("x-ratelimit-after"))
        .is_none());
    assert!(test
        .headers()
        .get(HeaderName::from_static("x-ratelimit-whitelisted"))
        .is_none());

    // Third request -> Over limit, returns Error
    let req = test::TestRequest::get()
        .peer_addr(addr)
        .uri("/")
        .to_request();
    let test = app.call(req).await.unwrap_err();
    let err_response: HttpResponse = test.error_response();
    assert_eq!(err_response.status(), StatusCode::TOO_MANY_REQUESTS);
    assert_eq!(
        err_response
            .headers()
            .get(HeaderName::from_static("x-ratelimit-after"))
            .unwrap(),
        "0"
    );
    assert_eq!(
        err_response
            .headers()
            .get(HeaderName::from_static("x-ratelimit-limit"))
            .unwrap(),
        "2"
    );
    assert_eq!(
        err_response
            .headers()
            .get(HeaderName::from_static("x-ratelimit-remaining"))
            .unwrap(),
        "0"
    );
    assert!(err_response
        .headers()
        .get(HeaderName::from_static("x-ratelimit-whitelisted"))
        .is_none());

    // Replenish one element by waiting for >90ms
    let sleep_time = std::time::Duration::from_millis(100);
    std::thread::sleep(sleep_time);

    // First request after reset
    let req = test::TestRequest::get()
        .peer_addr(addr)
        .uri("/")
        .to_request();
    let test = test::call_service(&app, req).await;
    assert_eq!(test.status(), StatusCode::OK);
    assert_eq!(
        test.headers()
            .get(HeaderName::from_static("x-ratelimit-limit"))
            .unwrap(),
        "2"
    );
    assert_eq!(
        test.headers()
            .get(HeaderName::from_static("x-ratelimit-remaining"))
            .unwrap(),
        "0"
    );
    assert!(test
        .headers()
        .get(HeaderName::from_static("x-ratelimit-after"))
        .is_none());
    assert!(test
        .headers()
        .get(HeaderName::from_static("x-ratelimit-whitelisted"))
        .is_none());

    // Second request after reset -> Again over limit, returns Error
    let req = test::TestRequest::get()
        .peer_addr(addr)
        .uri("/")
        .to_request();
    let test = app.call(req).await.unwrap_err();
    let err_response: HttpResponse = test.error_response();
    assert_eq!(err_response.status(), StatusCode::TOO_MANY_REQUESTS);
    assert_eq!(
        err_response
            .headers()
            .get(HeaderName::from_static("x-ratelimit-after"))
            .unwrap(),
        "0"
    );
    assert_eq!(
        err_response
            .headers()
            .get(HeaderName::from_static("x-ratelimit-limit"))
            .unwrap(),
        "2"
    );
    assert_eq!(
        err_response
            .headers()
            .get(HeaderName::from_static("x-ratelimit-remaining"))
            .unwrap(),
        "0"
    );
    assert!(err_response
        .headers()
        .get(HeaderName::from_static("x-ratelimit-whitelisted"))
        .is_none());

    let body = actix_web::body::to_bytes(err_response.into_body())
        .await
        .unwrap();
    assert_eq!(body, "Too many requests, retry in 0s");
}

#[actix_rt::test]
async fn test_method_filter_use_headers() {
    use crate::{Governor, GovernorConfigBuilder, Method};
    use actix_web::test;

    let config = GovernorConfigBuilder::default()
        .per_millisecond(90)
        .burst_size(2)
        .methods(vec![Method::GET])
        .use_headers()
        .finish()
        .unwrap();

    let app = test::init_service(
        App::new()
            .wrap(Governor::new(&config))
            .route("/", web::get().to(hello))
            .route("/", web::post().to(hello)),
    )
    .await;

    use std::net::{IpAddr, Ipv4Addr, SocketAddr};
    let addr = SocketAddr::new(IpAddr::V4(Ipv4Addr::new(127, 0, 0, 1)), 80u16);

    // First request
    let req = test::TestRequest::get()
        .peer_addr(addr)
        .uri("/")
        .to_request();
    let test = test::call_service(&app, req).await;
    assert_eq!(test.status(), StatusCode::OK);
    assert_eq!(
        test.headers()
            .get(HeaderName::from_static("x-ratelimit-limit"))
            .unwrap(),
        "2"
    );
    assert_eq!(
        test.headers()
            .get(HeaderName::from_static("x-ratelimit-remaining"))
            .unwrap(),
        "1"
    );
    assert!(test
        .headers()
        .get(HeaderName::from_static("x-ratelimit-after"))
        .is_none());
    assert!(test
        .headers()
        .get(HeaderName::from_static("x-ratelimit-whitelisted"))
        .is_none());

    // Second request
    let req = test::TestRequest::get()
        .peer_addr(addr)
        .uri("/")
        .to_request();
    let test = test::call_service(&app, req).await;
    assert_eq!(test.status(), StatusCode::OK);
    assert_eq!(
        test.headers()
            .get(HeaderName::from_static("x-ratelimit-limit"))
            .unwrap(),
        "2"
    );
    assert_eq!(
        test.headers()
            .get(HeaderName::from_static("x-ratelimit-remaining"))
            .unwrap(),
        "0"
    );
    assert!(test
        .headers()
        .get(HeaderName::from_static("x-ratelimit-after"))
        .is_none());
    assert!(test
        .headers()
        .get(HeaderName::from_static("x-ratelimit-whitelisted"))
        .is_none());

    // Third request -> Over limit, returns Error
    let req = test::TestRequest::get()
        .peer_addr(addr)
        .uri("/")
        .to_request();
    let test = app.call(req).await.unwrap_err();
    let err_response: HttpResponse = test.error_response();
    assert_eq!(err_response.status(), StatusCode::TOO_MANY_REQUESTS);
    assert_eq!(
        err_response
            .headers()
            .get(HeaderName::from_static("x-ratelimit-after"))
            .unwrap(),
        "0"
    );
    assert_eq!(
        err_response
            .headers()
            .get(HeaderName::from_static("x-ratelimit-limit"))
            .unwrap(),
        "2"
    );
    assert_eq!(
        err_response
            .headers()
            .get(HeaderName::from_static("x-ratelimit-remaining"))
            .unwrap(),
        "0"
    );
    assert!(err_response
        .headers()
        .get(HeaderName::from_static("x-ratelimit-whitelisted"))
        .is_none());

    // Fourth request, now a POST request
    // This one is ignored by the ratelimit
    let req = test::TestRequest::post()
        .peer_addr(addr)
        .uri("/")
        .to_request();
    let test = test::call_service(&app, req).await;
    assert_eq!(test.status(), StatusCode::OK);
    assert_eq!(
        test.headers()
            .get(HeaderName::from_static("x-ratelimit-whitelisted"))
            .unwrap(),
        "true"
    );
    assert!(test
        .headers()
        .get(HeaderName::from_static("x-ratelimit-limit"))
        .is_none());
    assert!(test
        .headers()
        .get(HeaderName::from_static("x-ratelimit-remaining"))
        .is_none());
    assert!(test
        .headers()
        .get(HeaderName::from_static("x-ratelimit-after"))
        .is_none());
}

#[actix_rt::test]
<<<<<<< HEAD
async fn test_json_error_response() {
=======
async fn test_forbidden_response_error() {
>>>>>>> e077849b
    use crate::{Governor, GovernorConfigBuilder};
    use actix_web::test;

    #[derive(Debug, Clone, Copy, PartialEq, Eq)]
    struct FooKeyExtractor;

    impl KeyExtractor for FooKeyExtractor {
        type Key = String;
        type KeyExtractionError = String;

        fn extract(
            &self,
            _req: &actix_web::dev::ServiceRequest,
        ) -> Result<Self::Key, Self::KeyExtractionError> {
<<<<<<< HEAD
            Ok("test".to_owned())
        }

        fn response_error_content(
            &self,
            _negative: &governor::NotUntil<governor::clock::QuantaInstant>,
        ) -> (String, ContentType) {
            (r#"{"msg":"Test"}"#.to_owned(), ContentType::json())
=======
            Err("test".to_owned())
        }

        fn response_error(&self, err: String) -> actix_web::Error {
            actix_web::error::ErrorForbidden(err.to_string())
>>>>>>> e077849b
        }
    }

    let config = GovernorConfigBuilder::default()
        .burst_size(2)
        .per_second(3)
        .key_extractor(FooKeyExtractor)
        .finish()
        .unwrap();
    let app = test::init_service(
        App::new()
            .wrap(Governor::new(&config))
            .route("/", web::get().to(hello)),
    )
    .await;

    // First request
    let req = test::TestRequest::get().uri("/").to_request();
<<<<<<< HEAD
    assert_eq!(test::call_service(&app, req).await.status(), StatusCode::OK);
    // Second request
    let req = test::TestRequest::get().uri("/").to_request();
    assert_eq!(test::call_service(&app, req).await.status(), StatusCode::OK);
    // Third request
    let err_req = test::TestRequest::get().uri("/").to_request();
    let err_res = app.call(err_req).await.unwrap_err();
    assert_eq!(format!("{}", err_res), "{\"msg\":\"Test\"}".to_owned());
    assert_eq!(
        err_res
            .error_response()
            .headers()
            .get(header::CONTENT_TYPE)
            .unwrap(),
        HeaderValue::from_static("application/json")
=======
    let err_res = app.call(req).await.unwrap_err();
    assert_eq!(
        err_res.as_response_error().status_code(),
        StatusCode::FORBIDDEN
>>>>>>> e077849b
    );
}

#[actix_rt::test]
<<<<<<< HEAD
async fn test_html_error_response() {
=======
async fn test_network_authentication_required_response_error() {
>>>>>>> e077849b
    use crate::{Governor, GovernorConfigBuilder};
    use actix_web::test;

    #[derive(Debug, Clone, Copy, PartialEq, Eq)]
    struct FooKeyExtractor;

    impl KeyExtractor for FooKeyExtractor {
        type Key = String;
        type KeyExtractionError = String;

        fn extract(
            &self,
            _req: &actix_web::dev::ServiceRequest,
        ) -> Result<Self::Key, Self::KeyExtractionError> {
<<<<<<< HEAD
            Ok("test".to_owned())
        }

        fn response_error_content(
            &self,
            _negative: &governor::NotUntil<governor::clock::QuantaInstant>,
        ) -> (String, ContentType) {
            (
                r#"<!DOCTYPE html><html lang="en"><head></head><body><h1>Rate limit error</h1></body></html>"#
                    .to_owned(),
                ContentType::html(),
            )
=======
            Err("test".to_owned())
        }

        fn response_error(&self, err: String) -> actix_web::Error {
            actix_web::error::ErrorNetworkAuthenticationRequired(err.to_string())
>>>>>>> e077849b
        }
    }

    let config = GovernorConfigBuilder::default()
        .burst_size(2)
        .per_second(3)
        .key_extractor(FooKeyExtractor)
        .finish()
        .unwrap();
    let app = test::init_service(
        App::new()
            .wrap(Governor::new(&config))
            .route("/", web::get().to(hello)),
    )
    .await;

    // First request
    let req = test::TestRequest::get().uri("/").to_request();
<<<<<<< HEAD
    assert_eq!(test::call_service(&app, req).await.status(), StatusCode::OK);
    // Second request
    let req = test::TestRequest::get().uri("/").to_request();
    assert_eq!(test::call_service(&app, req).await.status(), StatusCode::OK);
    // Third request
    let err_req = test::TestRequest::get().uri("/").to_request();
    let err_res = app.call(err_req).await.unwrap_err();
    assert_eq!(
        format!("{}", err_res),"<!DOCTYPE html><html lang=\"en\"><head></head><body><h1>Rate limit error</h1></body></html>".to_owned());

    assert_eq!(
        err_res
            .error_response()
            .headers()
            .get(header::CONTENT_TYPE)
            .unwrap(),
        HeaderValue::from_static("text/html; charset=utf-8")
=======
    let err_res = app.call(req).await.unwrap_err();
    assert_eq!(
        err_res.as_response_error().status_code(),
        StatusCode::NETWORK_AUTHENTICATION_REQUIRED
>>>>>>> e077849b
    );
}<|MERGE_RESOLUTION|>--- conflicted
+++ resolved
@@ -1,5 +1,4 @@
 use crate::KeyExtractor;
-<<<<<<< HEAD
 use actix_http::header::{HeaderName, HeaderValue};
 use actix_web::{
     dev::Service,
@@ -9,10 +8,6 @@
     },
     web, App, HttpResponse, Responder,
 };
-=======
-use actix_http::header::HeaderName;
-use actix_web::{dev::Service, http::StatusCode, web, App, HttpResponse, Responder};
->>>>>>> e077849b
 
 #[test]
 fn builder_test() {
@@ -518,11 +513,7 @@
 }
 
 #[actix_rt::test]
-<<<<<<< HEAD
 async fn test_json_error_response() {
-=======
-async fn test_forbidden_response_error() {
->>>>>>> e077849b
     use crate::{Governor, GovernorConfigBuilder};
     use actix_web::test;
 
@@ -537,7 +528,6 @@
             &self,
             _req: &actix_web::dev::ServiceRequest,
         ) -> Result<Self::Key, Self::KeyExtractionError> {
-<<<<<<< HEAD
             Ok("test".to_owned())
         }
 
@@ -546,13 +536,6 @@
             _negative: &governor::NotUntil<governor::clock::QuantaInstant>,
         ) -> (String, ContentType) {
             (r#"{"msg":"Test"}"#.to_owned(), ContentType::json())
-=======
-            Err("test".to_owned())
-        }
-
-        fn response_error(&self, err: String) -> actix_web::Error {
-            actix_web::error::ErrorForbidden(err.to_string())
->>>>>>> e077849b
         }
     }
 
@@ -571,7 +554,6 @@
 
     // First request
     let req = test::TestRequest::get().uri("/").to_request();
-<<<<<<< HEAD
     assert_eq!(test::call_service(&app, req).await.status(), StatusCode::OK);
     // Second request
     let req = test::TestRequest::get().uri("/").to_request();
@@ -587,21 +569,11 @@
             .get(header::CONTENT_TYPE)
             .unwrap(),
         HeaderValue::from_static("application/json")
-=======
-    let err_res = app.call(req).await.unwrap_err();
-    assert_eq!(
-        err_res.as_response_error().status_code(),
-        StatusCode::FORBIDDEN
->>>>>>> e077849b
     );
 }
 
 #[actix_rt::test]
-<<<<<<< HEAD
-async fn test_html_error_response() {
-=======
-async fn test_network_authentication_required_response_error() {
->>>>>>> e077849b
+async fn test_forbidden_response_error() {
     use crate::{Governor, GovernorConfigBuilder};
     use actix_web::test;
 
@@ -616,7 +588,52 @@
             &self,
             _req: &actix_web::dev::ServiceRequest,
         ) -> Result<Self::Key, Self::KeyExtractionError> {
-<<<<<<< HEAD
+            Err("test".to_owned())
+        }
+
+        fn response_error(&self, err: String) -> actix_web::Error {
+            actix_web::error::ErrorForbidden(err.to_string())
+        }
+    }
+
+    let config = GovernorConfigBuilder::default()
+        .burst_size(2)
+        .per_second(3)
+        .key_extractor(FooKeyExtractor)
+        .finish()
+        .unwrap();
+    let app = test::init_service(
+        App::new()
+            .wrap(Governor::new(&config))
+            .route("/", web::get().to(hello)),
+    )
+    .await;
+
+    // First request
+    let req = test::TestRequest::get().uri("/").to_request();
+    let err_res = app.call(req).await.unwrap_err();
+    assert_eq!(
+        err_res.as_response_error().status_code(),
+        StatusCode::FORBIDDEN
+    );
+}
+
+#[actix_rt::test]
+async fn test_html_error_response() {
+    use crate::{Governor, GovernorConfigBuilder};
+    use actix_web::test;
+
+    #[derive(Debug, Clone, Copy, PartialEq, Eq)]
+    struct FooKeyExtractor;
+
+    impl KeyExtractor for FooKeyExtractor {
+        type Key = String;
+        type KeyExtractionError = String;
+
+        fn extract(
+            &self,
+            _req: &actix_web::dev::ServiceRequest,
+        ) -> Result<Self::Key, Self::KeyExtractionError> {
             Ok("test".to_owned())
         }
 
@@ -629,13 +646,6 @@
                     .to_owned(),
                 ContentType::html(),
             )
-=======
-            Err("test".to_owned())
-        }
-
-        fn response_error(&self, err: String) -> actix_web::Error {
-            actix_web::error::ErrorNetworkAuthenticationRequired(err.to_string())
->>>>>>> e077849b
         }
     }
 
@@ -654,7 +664,6 @@
 
     // First request
     let req = test::TestRequest::get().uri("/").to_request();
-<<<<<<< HEAD
     assert_eq!(test::call_service(&app, req).await.status(), StatusCode::OK);
     // Second request
     let req = test::TestRequest::get().uri("/").to_request();
@@ -672,11 +681,51 @@
             .get(header::CONTENT_TYPE)
             .unwrap(),
         HeaderValue::from_static("text/html; charset=utf-8")
-=======
+    );
+}
+
+#[actix_rt::test]
+async fn test_network_authentication_required_response_error() {
+    use crate::{Governor, GovernorConfigBuilder};
+    use actix_web::test;
+
+    #[derive(Debug, Clone, Copy, PartialEq, Eq)]
+    struct FooKeyExtractor;
+
+    impl KeyExtractor for FooKeyExtractor {
+        type Key = String;
+        type KeyExtractionError = String;
+
+        fn extract(
+            &self,
+            _req: &actix_web::dev::ServiceRequest,
+        ) -> Result<Self::Key, Self::KeyExtractionError> {
+            Err("test".to_owned())
+        }
+
+        fn response_error(&self, err: String) -> actix_web::Error {
+            actix_web::error::ErrorNetworkAuthenticationRequired(err.to_string())
+        }
+    }
+
+    let config = GovernorConfigBuilder::default()
+        .burst_size(2)
+        .per_second(3)
+        .key_extractor(FooKeyExtractor)
+        .finish()
+        .unwrap();
+    let app = test::init_service(
+        App::new()
+            .wrap(Governor::new(&config))
+            .route("/", web::get().to(hello)),
+    )
+    .await;
+
+    // First request
+    let req = test::TestRequest::get().uri("/").to_request();
     let err_res = app.call(req).await.unwrap_err();
     assert_eq!(
         err_res.as_response_error().status_code(),
         StatusCode::NETWORK_AUTHENTICATION_REQUIRED
->>>>>>> e077849b
     );
 }