--- conflicted
+++ resolved
@@ -25,7 +25,6 @@
             .ok_or("You don't have permission to access")
     }
 
-<<<<<<< HEAD
     fn response_error_content(
         &self,
         negative: &governor::NotUntil<governor::clock::QuantaInstant>,
@@ -37,10 +36,10 @@
             r#"{{"code":429, "error": "TooManyRequests", "message": "Too Many Requests", "after": {wait_time}}}"#
         );
         (json_response, ContentType::json())
-=======
+    }
+    
     fn response_error(&self, err: &'static str) -> actix_web::Error {
         actix_web::error::ErrorUnauthorized(err.to_string())
->>>>>>> e077849b
     }
 
     #[cfg(feature = "log")]
